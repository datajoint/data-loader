--- conflicted
+++ resolved
@@ -67,14 +67,5 @@
     cnmf_output_file = pathlib.Path(cnmf_output.mmap_file[:-4] + "hdf5")
     cnmf_output_file = pathlib.Path(output_dir) / cnmf_output_file.name
     assert cnmf_output_file.exists()
-<<<<<<< HEAD
-=======
-    output_files = os.listdir(cnmf_output_file.parent)
-    for output_file in output_files:
-        try:
-            shutil.copy(cnmf_output_file.parent / output_file, output_dir)
-        except FileExistsError:
-            print(f"File {output_file.name} already exists in {output_dir}. Skipping.")
->>>>>>> ddf8a832
 
     _save_mc(mc_output, cnmf_output_file.as_posix(), parameters["is3D"])