# Changelog

Observes [Semantic Versioning](https://semver.org/spec/v2.0.0.html) standard and [Keep a Changelog](https://keepachangelog.com/en/1.0.0/) convention.

<<<<<<< HEAD
## [0.3.2] - 2022-12-14

+ Update - PrairieView metadata includes recording start time

## [0.3.1] - Unreleased
=======
## [0.4.0] - 2022-12-14
>>>>>>> 6dcd9214

+ Add - mkdocs documentation
+ Add - improved docstrings for mkdocs
+ Add - EXTRACT trigger and loader tools

## [0.3.0] - 2022-10-7

+ Add - Function `prairieviewreader` to parse metadata from Bruker PrarieView acquisition system
+ Update - Changelog with tag links


## [0.2.1] - 2022-07-13

+ Add - Adopt `black` formatting
+ Add - Code of Conduct

## [0.2.0] - 2022-07-06

+ First release of `element-interface`.
+ Bugfix - Fix for `tifffile` import.
+ Add - Function `run_caiman` to trigger CNMF algorithm.
+ Add - Function `ingest_csv_to_table` to insert data from CSV files into tables.
+ Add - Function `recursive_search` to search through nested dictionary for a key.
+ Add - Function `upload_to_dandi` to upload Neurodata Without Borders file to the DANDI platform.
+ Update - Remove `extras_require` feature to allow this package to be published to PyPI.

## [0.1.0a1] - 2022-01-12

+ Change - Rename the package `element-data-loader` to `element-interface`.

## [0.1.0a0] - 2021-06-21

+ Add - Readers for: `ScanImage`, `Suite2p`, `CaImAn`.

[0.4.0]: https://github.com/datajoint/element-interface/releases/tag/0.4.0
[0.3.0]: https://github.com/datajoint/element-interface/releases/tag/0.3.0
[0.2.1]: https://github.com/datajoint/element-interface/releases/tag/0.2.1
[0.2.0]: https://github.com/datajoint/element-interface/releases/tag/0.2.0
[0.1.0a1]: https://github.com/datajoint/element-interface/releases/tag/0.1.0a1
[0.1.0a0]: https://github.com/datajoint/element-interface/releases/tag/0.1.0a0<|MERGE_RESOLUTION|>--- conflicted
+++ resolved
@@ -2,15 +2,7 @@
 
 Observes [Semantic Versioning](https://semver.org/spec/v2.0.0.html) standard and [Keep a Changelog](https://keepachangelog.com/en/1.0.0/) convention.
 
-<<<<<<< HEAD
-## [0.3.2] - 2022-12-14
-
-+ Update - PrairieView metadata includes recording start time
-
-## [0.3.1] - Unreleased
-=======
 ## [0.4.0] - 2022-12-14
->>>>>>> 6dcd9214
 
 + Add - mkdocs documentation
 + Add - improved docstrings for mkdocs
